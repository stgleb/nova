--- conflicted
+++ resolved
@@ -399,13 +399,8 @@
     """
 
     def periodic_tasks(self, context=None):
-<<<<<<< HEAD
-        """Tasks to be run at a periodic interval"""
+        """Tasks to be run at a periodic interval."""
         super(VlanManager, self).periodic_tasks(context)
-=======
-        """Tasks to be run at a periodic interval."""
-        yield super(VlanManager, self).periodic_tasks(context)
->>>>>>> 69d826ee
         now = datetime.datetime.utcnow()
         timeout = FLAGS.fixed_ip_disassociate_timeout
         time = now - datetime.timedelta(seconds=timeout)
