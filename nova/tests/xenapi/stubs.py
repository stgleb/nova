# vim: tabstop=4 shiftwidth=4 softtabstop=4

# Copyright (c) 2010 Citrix Systems, Inc.
#
#    Licensed under the Apache License, Version 2.0 (the "License"); you may
#    not use this file except in compliance with the License. You may obtain
#    a copy of the License at
#
#         http://www.apache.org/licenses/LICENSE-2.0
#
#    Unless required by applicable law or agreed to in writing, software
#    distributed under the License is distributed on an "AS IS" BASIS, WITHOUT
#    WARRANTIES OR CONDITIONS OF ANY KIND, either express or implied. See the
#    License for the specific language governing permissions and limitations
#    under the License.

"""Stubouts, mocks and fixtures for the test suite"""

from nova.virt import xenapi_conn
from nova.virt.xenapi import fake
from nova.virt.xenapi import volume_utils
from nova.virt.xenapi import vm_utils


def stubout_instance_snapshot(stubs):
    @classmethod
    def fake_fetch_image(cls, session, instance_id, image, user, project,
                         type):
        # Stubout wait_for_task
        def fake_wait_for_task(self, id, task):
            class FakeEvent:

                def send(self, value):
                    self.rv = value

                def wait(self):
                    return self.rv

            done = FakeEvent()
            self._poll_task(id, task, done)
            rv = done.wait()
            return rv

        def fake_loop(self):
            pass

        stubs.Set(xenapi_conn.XenAPISession, 'wait_for_task',
                  fake_wait_for_task)

        stubs.Set(xenapi_conn.XenAPISession, '_stop_loop', fake_loop)

        from nova.virt.xenapi.fake import create_vdi
        name_label = "instance-%s" % instance_id
        #TODO: create fake SR record
        sr_ref = "fakesr"
        vdi_ref = create_vdi(name_label=name_label, read_only=False,
                             sr_ref=sr_ref, sharable=False)
        vdi_rec = session.get_xenapi().VDI.get_record(vdi_ref)
        vdi_uuid = vdi_rec['uuid']
        return vdi_uuid

    stubs.Set(vm_utils.VMHelper, 'fetch_image', fake_fetch_image)

    def fake_parse_xmlrpc_value(val):
        return val

    stubs.Set(xenapi_conn, '_parse_xmlrpc_value', fake_parse_xmlrpc_value)

    def fake_wait_for_vhd_coalesce(session, instance_id, sr_ref, vdi_ref,
                              original_parent_uuid):
        from nova.virt.xenapi.fake import create_vdi
        name_label = "instance-%s" % instance_id
        #TODO: create fake SR record
        sr_ref = "fakesr"
        vdi_ref = create_vdi(name_label=name_label, read_only=False,
                             sr_ref=sr_ref, sharable=False)
        vdi_rec = session.get_xenapi().VDI.get_record(vdi_ref)
        vdi_uuid = vdi_rec['uuid']
        return vdi_uuid

    stubs.Set(vm_utils.VMHelper, 'fetch_image', fake_fetch_image)

    def fake_parse_xmlrpc_value(val):
        return val

    stubs.Set(xenapi_conn, '_parse_xmlrpc_value', fake_parse_xmlrpc_value)

    def fake_wait_for_vhd_coalesce(session, instance_id, sr_ref, vdi_ref,
                              original_parent_uuid):
        #TODO(sirp): Should we actually fake out the data here
        return "fakeparent"

    stubs.Set(vm_utils, 'wait_for_vhd_coalesce', fake_wait_for_vhd_coalesce)


def stubout_session(stubs, cls):
    """Stubs out two methods from XenAPISession"""
    def fake_import(self):
        """Stubs out get_imported_xenapi of XenAPISession"""
        fake_module = 'nova.virt.xenapi.fake'
        from_list = ['fake']
        return __import__(fake_module, globals(), locals(), from_list, -1)

    stubs.Set(xenapi_conn.XenAPISession, '_create_session',
                       lambda s, url: cls(url))
    stubs.Set(xenapi_conn.XenAPISession, 'get_imported_xenapi',
                       fake_import)


def stub_out_get_target(stubs):
    """Stubs out _get_target in volume_utils"""
    def fake_get_target(volume_id):
        return (None, None)

    stubs.Set(volume_utils, '_get_target', fake_get_target)


def stubout_get_this_vm_uuid(stubs):
    def f():
        vms = [rec['uuid'] for ref, rec
               in fake.get_all_records('VM').iteritems()
               if rec['is_control_domain']]
        return vms[0]
    stubs.Set(vm_utils, 'get_this_vm_uuid', f)


def stubout_stream_disk(stubs):
    def f(_1, _2, _3, _4):
        pass
    stubs.Set(vm_utils, '_stream_disk', f)


<<<<<<< HEAD
def stubout_lookup_image(stubs):
    @classmethod
    def fake_lookup_image(cls, session, instance_id, vdi_ref):
        # NOTE(sirp): pretending each image is paravirtualized for now
        is_pv = True
        return is_pv

    stubs.Set(vm_utils.VMHelper, 'lookup_image', fake_lookup_image)
=======
def stubout_is_vdi_pv(stubs):
    def f(_1):
        return False
    stubs.Set(vm_utils, '_is_vdi_pv', f)
>>>>>>> 645bc7a7


class FakeSessionForVMTests(fake.SessionBase):
    """ Stubs out a XenAPISession for VM tests """
    def __init__(self, uri):
        super(FakeSessionForVMTests, self).__init__(uri)

    def network_get_all_records_where(self, _1, _2):
        return self.xenapi.network.get_all_records()

    def host_call_plugin(self, _1, _2, _3, _4, _5):
        sr_ref = fake.get_all('SR')[0]
        vdi_ref = fake.create_vdi('', False, sr_ref, False)
        vdi_rec = fake.get_record('VDI', vdi_ref)
        return '<string>%s</string>' % vdi_rec['uuid']

    def VM_start(self, _1, ref, _2, _3):
        vm = fake.get_record('VM', ref)
        if vm['power_state'] != 'Halted':
            raise fake.Failure(['VM_BAD_POWER_STATE', ref, 'Halted',
                                  vm['power_state']])
        vm['power_state'] = 'Running'
        vm['is_a_template'] = False
        vm['is_control_domain'] = False

    def VM_snapshot(self, session_ref, vm_ref, label):
        status = "Running"
        template_vm_ref = fake.create_vm(label, status, is_a_template=True,
            is_control_domain=False)

        sr_ref = "fakesr"
        template_vdi_ref = fake.create_vdi(label, read_only=True,
            sr_ref=sr_ref, sharable=False)

        template_vbd_ref = fake.create_vbd(template_vm_ref, template_vdi_ref)
        return template_vm_ref

    def VDI_destroy(self, session_ref, vdi_ref):
        fake.destroy_vdi(vdi_ref)

    def VM_destroy(self, session_ref, vm_ref):
        fake.destroy_vm(vm_ref)

    def SR_scan(self, session_ref, sr_ref):
        pass

    def VDI_set_name_label(self, session_ref, vdi_ref, name_label):
        pass


class FakeSessionForVolumeTests(fake.SessionBase):
    """ Stubs out a XenAPISession for Volume tests """
    def __init__(self, uri):
        super(FakeSessionForVolumeTests, self).__init__(uri)

    def VDI_introduce(self, _1, uuid, _2, _3, _4, _5,
                      _6, _7, _8, _9, _10, _11):
        valid_vdi = False
        refs = fake.get_all('VDI')
        for ref in refs:
            rec = fake.get_record('VDI', ref)
            if rec['uuid'] == uuid:
                valid_vdi = True
        if not valid_vdi:
            raise fake.Failure([['INVALID_VDI', 'session', self._session]])


class FakeSessionForVolumeFailedTests(FakeSessionForVolumeTests):
    """ Stubs out a XenAPISession for Volume tests: it injects failures """
    def __init__(self, uri):
        super(FakeSessionForVolumeFailedTests, self).__init__(uri)

    def VDI_introduce(self, _1, uuid, _2, _3, _4, _5,
                      _6, _7, _8, _9, _10, _11):
        # This is for testing failure
        raise fake.Failure([['INVALID_VDI', 'session', self._session]])

    def PBD_unplug(self, _1, ref):
        rec = fake.get_record('PBD', ref)
        rec['currently-attached'] = False

    def SR_forget(self, _1, ref):
        pass<|MERGE_RESOLUTION|>--- conflicted
+++ resolved
@@ -130,21 +130,10 @@
     stubs.Set(vm_utils, '_stream_disk', f)
 
 
-<<<<<<< HEAD
-def stubout_lookup_image(stubs):
-    @classmethod
-    def fake_lookup_image(cls, session, instance_id, vdi_ref):
-        # NOTE(sirp): pretending each image is paravirtualized for now
-        is_pv = True
-        return is_pv
-
-    stubs.Set(vm_utils.VMHelper, 'lookup_image', fake_lookup_image)
-=======
 def stubout_is_vdi_pv(stubs):
     def f(_1):
         return False
     stubs.Set(vm_utils, '_is_vdi_pv', f)
->>>>>>> 645bc7a7
 
 
 class FakeSessionForVMTests(fake.SessionBase):
