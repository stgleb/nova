# vim: tabstop=4 shiftwidth=4 softtabstop=4

# Copyright 2010 United States Government as represented by the
# Administrator of the National Aeronautics and Space Administration.
# All Rights Reserved.
# Copyright (c) 2010 Citrix Systems, Inc.
#
#    Licensed under the Apache License, Version 2.0 (the "License"); you may
#    not use this file except in compliance with the License. You may obtain
#    a copy of the License at
#
#         http://www.apache.org/licenses/LICENSE-2.0
#
#    Unless required by applicable law or agreed to in writing, software
#    distributed under the License is distributed on an "AS IS" BASIS, WITHOUT
#    WARRANTIES OR CONDITIONS OF ANY KIND, either express or implied. See the
#    License for the specific language governing permissions and limitations
#    under the License.

"""
A connection to a hypervisor through libvirt.

Supports KVM, LXC, QEMU, UML, and XEN.

**Related Flags**

:libvirt_type:  Libvirt domain type.  Can be kvm, qemu, uml, xen
                (default: kvm).
:libvirt_uri:  Override for the default libvirt URI (depends on libvirt_type).
:libvirt_xml_template:  Libvirt XML Template.
:rescue_image_id:  Rescue ami image (default: ami-rescue).
:rescue_kernel_id:  Rescue aki image (default: aki-rescue).
:rescue_ramdisk_id:  Rescue ari image (default: ari-rescue).
:injected_network_template:  Template file for injected network
:allow_project_net_traffic:  Whether to allow in project network traffic

"""

import hashlib
import multiprocessing
import netaddr
import os
import random
import re
import shutil
import sys
import tempfile
import time
import uuid
from xml.dom import minidom
from xml.etree import ElementTree

from eventlet import greenthread
from eventlet import tpool

from nova import block_device
from nova import context as nova_context
from nova import db
from nova import exception
from nova import flags
import nova.image
from nova import log as logging
from nova import utils
from nova import vnc
from nova.auth import manager
from nova.compute import instance_types
from nova.compute import power_state
from nova.virt import disk
from nova.virt import driver
from nova.virt import images
from nova.virt.libvirt import netutils


libvirt = None
libxml2 = None
Template = None


LOG = logging.getLogger('nova.virt.libvirt_conn')


FLAGS = flags.FLAGS
flags.DECLARE('live_migration_retry_count', 'nova.compute.manager')
# TODO(vish): These flags should probably go into a shared location
flags.DEFINE_string('rescue_image_id', 'ami-rescue', 'Rescue ami image')
flags.DEFINE_string('rescue_kernel_id', 'aki-rescue', 'Rescue aki image')
flags.DEFINE_string('rescue_ramdisk_id', 'ari-rescue', 'Rescue ari image')
flags.DEFINE_string('libvirt_xml_template',
                    utils.abspath('virt/libvirt.xml.template'),
                    'Libvirt XML Template')
flags.DEFINE_string('libvirt_type',
                    'kvm',
                    'Libvirt domain type (valid options are: '
                    'kvm, lxc, qemu, uml, xen)')
flags.DEFINE_string('libvirt_uri',
                    '',
                    'Override the default libvirt URI (which is dependent'
                    ' on libvirt_type)')
flags.DEFINE_bool('allow_project_net_traffic',
                  True,
                  'Whether to allow in project network traffic')
flags.DEFINE_bool('use_cow_images',
                  True,
                  'Whether to use cow images')
flags.DEFINE_string('ajaxterm_portrange',
                    '10000-12000',
                    'Range of ports that ajaxterm should randomly try to bind')
flags.DEFINE_string('firewall_driver',
                    'nova.virt.libvirt.firewall.IptablesFirewallDriver',
                    'Firewall driver (defaults to iptables)')
flags.DEFINE_string('cpuinfo_xml_template',
                    utils.abspath('virt/cpuinfo.xml.template'),
                    'CpuInfo XML Template (Used only live migration now)')
flags.DEFINE_string('live_migration_uri',
                    "qemu+tcp://%s/system",
                    'Define protocol used by live_migration feature')
flags.DEFINE_string('live_migration_flag',
                    "VIR_MIGRATE_UNDEFINE_SOURCE, VIR_MIGRATE_PEER2PEER",
                    'Define live migration behavior.')
flags.DEFINE_integer('live_migration_bandwidth', 0,
                    'Define live migration behavior')
flags.DEFINE_string('qemu_img', 'qemu-img',
                    'binary to use for qemu-img commands')
<<<<<<< HEAD
flags.DEFINE_string('libvirt_vif_type', 'bridge',
                    'Type of VIF to create.')
flags.DEFINE_string('libvirt_vif_driver',
                    'nova.virt.libvirt.vif.LibvirtBridgeDriver',
                    'The libvirt VIF driver to configure the VIFs.')
=======
flags.DEFINE_bool('start_guests_on_host_boot', False,
                  'Whether to restart guests when the host reboots')
flags.DEFINE_string('default_local_format', None,
                    'Default filesystem format for local drives')
>>>>>>> b776f19c


def get_connection(read_only):
    # These are loaded late so that there's no need to install these
    # libraries when not using libvirt.
    # Cheetah is separate because the unit tests want to load Cheetah,
    # but not libvirt.
    global libvirt
    global libxml2
    if libvirt is None:
        libvirt = __import__('libvirt')
    if libxml2 is None:
        libxml2 = __import__('libxml2')
    _late_load_cheetah()
    return LibvirtConnection(read_only)


def _late_load_cheetah():
    global Template
    if Template is None:
        t = __import__('Cheetah.Template', globals(), locals(),
                       ['Template'], -1)
        Template = t.Template


def _get_eph_disk(ephemeral):
    return 'disk.eph' + str(ephemeral['num'])


class LibvirtConnection(driver.ComputeDriver):

    def __init__(self, read_only):
        super(LibvirtConnection, self).__init__()
        self.libvirt_uri = self.get_uri()

        self.libvirt_xml = open(FLAGS.libvirt_xml_template).read()
        self.cpuinfo_xml = open(FLAGS.cpuinfo_xml_template).read()
        self._wrapped_conn = None
        self.read_only = read_only

        fw_class = utils.import_class(FLAGS.firewall_driver)
        self.firewall_driver = fw_class(get_connection=self._get_connection)
        self.vif_driver = utils.import_object(FLAGS.libvirt_vif_driver)

    def init_host(self, host):
        # NOTE(nsokolov): moved instance restarting to ComputeManager
        pass

    def _get_connection(self):
        if not self._wrapped_conn or not self._test_connection():
            LOG.debug(_('Connecting to libvirt: %s'), self.libvirt_uri)
            self._wrapped_conn = self._connect(self.libvirt_uri,
                                               self.read_only)
        return self._wrapped_conn
    _conn = property(_get_connection)

    def _test_connection(self):
        try:
            self._wrapped_conn.getInfo()
            return True
        except libvirt.libvirtError as e:
            if e.get_error_code() == libvirt.VIR_ERR_SYSTEM_ERROR and \
               e.get_error_domain() == libvirt.VIR_FROM_REMOTE:
                LOG.debug(_('Connection to libvirt broke'))
                return False
            raise

    def get_uri(self):
        if FLAGS.libvirt_type == 'uml':
            uri = FLAGS.libvirt_uri or 'uml:///system'
        elif FLAGS.libvirt_type == 'xen':
            uri = FLAGS.libvirt_uri or 'xen:///'
        elif FLAGS.libvirt_type == 'lxc':
            uri = FLAGS.libvirt_uri or 'lxc:///'
        else:
            uri = FLAGS.libvirt_uri or 'qemu:///system'
        return uri

    def _connect(self, uri, read_only):
        auth = [[libvirt.VIR_CRED_AUTHNAME, libvirt.VIR_CRED_NOECHOPROMPT],
                'root',
                None]

        if read_only:
            return libvirt.openReadOnly(uri)
        else:
            return libvirt.openAuth(uri, auth, 0)

    def list_instances(self):
        return [self._conn.lookupByID(x).name()
                for x in self._conn.listDomainsID()]

    def _map_to_instance_info(self, domain):
        """Gets info from a virsh domain object into an InstanceInfo"""

        # domain.info() returns a list of:
        #    state:       one of the state values (virDomainState)
        #    maxMemory:   the maximum memory used by the domain
        #    memory:      the current amount of memory used by the domain
        #    nbVirtCPU:   the number of virtual CPU
        #    puTime:      the time used by the domain in nanoseconds

        (state, _max_mem, _mem, _num_cpu, _cpu_time) = domain.info()
        name = domain.name()

        return driver.InstanceInfo(name, state)

    def list_instances_detail(self):
        infos = []
        for domain_id in self._conn.listDomainsID():
            domain = self._conn.lookupByID(domain_id)
            info = self._map_to_instance_info(domain)
            infos.append(info)
        return infos

    def plug_vifs(self, instance, network_info):
        """Plugin VIFs into networks."""
        for (network, mapping) in network_info:
            self.vif_driver.plug(instance, network, mapping)

    def destroy(self, instance, network_info, cleanup=True):
        instance_name = instance['name']

        try:
            virt_dom = self._lookup_by_name(instance_name)
        except exception.NotFound:
            virt_dom = None

        # If the instance is already terminated, we're still happy
        # Otherwise, destroy it
        if virt_dom is not None:
            try:
                virt_dom.destroy()
            except libvirt.libvirtError as e:
                is_okay = False
                errcode = e.get_error_code()
                if errcode == libvirt.VIR_ERR_OPERATION_INVALID:
                    # If the instance if already shut off, we get this:
                    # Code=55 Error=Requested operation is not valid:
                    # domain is not running
                    (state, _max_mem, _mem, _cpus, _t) = virt_dom.info()
                    if state == power_state.SHUTOFF:
                        is_okay = True

                if not is_okay:
                    LOG.warning(_("Error from libvirt during destroy of "
                                  "%(instance_name)s. Code=%(errcode)s "
                                  "Error=%(e)s") %
                                locals())
                    raise

            try:
                # NOTE(justinsb): We remove the domain definition. We probably
                # would do better to keep it if cleanup=False (e.g. volumes?)
                # (e.g. #2 - not losing machines on failure)
                virt_dom.undefine()
            except libvirt.libvirtError as e:
                errcode = e.get_error_code()
                LOG.warning(_("Error from libvirt during undefine of "
                              "%(instance_name)s. Code=%(errcode)s "
                              "Error=%(e)s") %
                            locals())
                raise

            for (network, mapping) in network_info:
                self.vif_driver.unplug(instance, network, mapping)

        def _wait_for_destroy():
            """Called at an interval until the VM is gone."""
            instance_name = instance['name']

            try:
                state = self.get_info(instance_name)['state']
            except exception.NotFound:
                msg = _("Instance %s destroyed successfully.") % instance_name
                LOG.info(msg)
                raise utils.LoopingCallDone

        timer = utils.LoopingCall(_wait_for_destroy)
        timer.start(interval=0.5, now=True)

        self.firewall_driver.unfilter_instance(instance,
                                               network_info=network_info)

        if cleanup:
            self._cleanup(instance)

        return True

    def _cleanup(self, instance):
        target = os.path.join(FLAGS.instances_path, instance['name'])
        instance_name = instance['name']
        LOG.info(_('instance %(instance_name)s: deleting instance files'
                ' %(target)s') % locals())
        if FLAGS.libvirt_type == 'lxc':
            disk.destroy_container(target, instance, nbd=FLAGS.use_cow_images)
        if os.path.exists(target):
            shutil.rmtree(target)

    @exception.wrap_exception()
    def attach_volume(self, instance_name, device_path, mountpoint):
        virt_dom = self._lookup_by_name(instance_name)
        mount_device = mountpoint.rpartition("/")[2]
        (type, protocol, name) = \
            self._get_volume_device_info(device_path)
        if type == 'block':
            xml = """<disk type='block'>
                         <driver name='qemu' type='raw'/>
                         <source dev='%s'/>
                         <target dev='%s' bus='virtio'/>
                     </disk>""" % (device_path, mount_device)
        elif type == 'network':
            xml = """<disk type='network'>
                         <driver name='qemu' type='raw'/>
                         <source protocol='%s' name='%s'/>
                         <target dev='%s' bus='virtio'/>
                     </disk>""" % (protocol, name, mount_device)
        virt_dom.attachDevice(xml)

    def _get_disk_xml(self, xml, device):
        """Returns the xml for the disk mounted at device"""
        try:
            doc = libxml2.parseDoc(xml)
        except Exception:
            return None
        ctx = doc.xpathNewContext()
        try:
            ret = ctx.xpathEval('/domain/devices/disk')
            for node in ret:
                for child in node.children:
                    if child.name == 'target':
                        if child.prop('dev') == device:
                            return str(node)
        finally:
            if ctx is not None:
                ctx.xpathFreeContext()
            if doc is not None:
                doc.freeDoc()

    @exception.wrap_exception()
    def detach_volume(self, instance_name, mountpoint):
        virt_dom = self._lookup_by_name(instance_name)
        mount_device = mountpoint.rpartition("/")[2]
        xml = self._get_disk_xml(virt_dom.XMLDesc(0), mount_device)
        if not xml:
            raise exception.DiskNotFound(location=mount_device)
        virt_dom.detachDevice(xml)

    @exception.wrap_exception()
    def snapshot(self, context, instance, image_href):
        """Create snapshot from a running VM instance.

        This command only works with qemu 0.14+, the qemu_img flag is
        provided so that a locally compiled binary of qemu-img can be used
        to support this command.

        """
        virt_dom = self._lookup_by_name(instance['name'])

        (image_service, image_id) = nova.image.get_image_service(
            instance['image_ref'])
        base = image_service.show(context, image_id)
        (snapshot_image_service, snapshot_image_id) = \
            nova.image.get_image_service(image_href)
        snapshot = snapshot_image_service.show(context, snapshot_image_id)

        metadata = {'is_public': False,
                    'status': 'active',
                    'name': snapshot['name'],
                    'properties': {
                                   'kernel_id': instance['kernel_id'],
                                   'image_location': 'snapshot',
                                   'image_state': 'available',
                                   'owner_id': instance['project_id'],
                                   'ramdisk_id': instance['ramdisk_id'],
                                   }
                    }
        if 'architecture' in base['properties']:
            arch = base['properties']['architecture']
            metadata['properties']['architecture'] = arch

        if 'disk_format' in base:
            metadata['disk_format'] = base['disk_format']

        if 'container_format' in base:
            metadata['container_format'] = base['container_format']

        # Make the snapshot
        snapshot_name = uuid.uuid4().hex
        snapshot_xml = """
        <domainsnapshot>
            <name>%s</name>
        </domainsnapshot>
        """ % snapshot_name
        snapshot_ptr = virt_dom.snapshotCreateXML(snapshot_xml, 0)

        # Find the disk
        xml_desc = virt_dom.XMLDesc(0)
        domain = ElementTree.fromstring(xml_desc)
        source = domain.find('devices/disk/source')
        disk_path = source.get('file')

        # Export the snapshot to a raw image
        temp_dir = tempfile.mkdtemp()
        out_path = os.path.join(temp_dir, snapshot_name)
        qemu_img_cmd = (FLAGS.qemu_img,
                        'convert',
                        '-f',
                        'qcow2',
                        '-O',
                        'raw',
                        '-s',
                        snapshot_name,
                        disk_path,
                        out_path)
        utils.execute(*qemu_img_cmd)

        # Upload that image to the image service
        with open(out_path) as image_file:
            image_service.update(context,
                                 image_href,
                                 metadata,
                                 image_file)

        # Clean up
        shutil.rmtree(temp_dir)

    @exception.wrap_exception()
    def reboot(self, instance, network_info):
        """Reboot a virtual machine, given an instance reference.

        This method actually destroys and re-creates the domain to ensure the
        reboot happens, as the guest OS cannot ignore this action.

        """
        virt_dom = self._conn.lookupByName(instance['name'])
        # NOTE(itoumsn): Use XML delived from the running instance
        # instead of using to_xml(instance). This is almost the ultimate
        # stupid workaround.
        xml = virt_dom.XMLDesc(0)
        # NOTE(itoumsn): self.shutdown() and wait instead of self.destroy() is
        # better because we cannot ensure flushing dirty buffers
        # in the guest OS. But, in case of KVM, shutdown() does not work...
        self.destroy(instance, network_info, cleanup=False)
        self.plug_vifs(instance, network_info)
        self.firewall_driver.setup_basic_filtering(instance)
        self.firewall_driver.prepare_instance_filter(instance)
        self._create_new_domain(xml)
        self.firewall_driver.apply_instance_filter(instance)

        def _wait_for_reboot():
            """Called at an interval until the VM is running again."""
            instance_name = instance['name']

            try:
                state = self.get_info(instance_name)['state']
            except exception.NotFound:
                msg = _("During reboot, %s disappeared.") % instance_name
                LOG.error(msg)
                raise utils.LoopingCallDone

            if state == power_state.RUNNING:
                msg = _("Instance %s rebooted successfully.") % instance_name
                LOG.info(msg)
                raise utils.LoopingCallDone

        timer = utils.LoopingCall(_wait_for_reboot)
        return timer.start(interval=0.5, now=True)

    @exception.wrap_exception()
    def pause(self, instance, callback):
        """Pause VM instance"""
        dom = self._lookup_by_name(instance.name)
        dom.suspend()

    @exception.wrap_exception()
    def unpause(self, instance, callback):
        """Unpause paused VM instance"""
        dom = self._lookup_by_name(instance.name)
        dom.resume()

    @exception.wrap_exception()
    def suspend(self, instance, callback):
        """Suspend the specified instance"""
        dom = self._lookup_by_name(instance.name)
        dom.managedSave(0)

    @exception.wrap_exception()
    def resume(self, instance, callback):
        """resume the specified instance"""
        dom = self._lookup_by_name(instance.name)
        dom.create()

    @exception.wrap_exception()
    def rescue(self, context, instance, callback, network_info):
        """Loads a VM using rescue images.

        A rescue is normally performed when something goes wrong with the
        primary images and data needs to be corrected/recovered. Rescuing
        should not edit or over-ride the original image, only allow for
        data recovery.

        """
        self.destroy(instance, network_info, cleanup=False)

        xml = self.to_xml(instance, rescue=True)
        rescue_images = {'image_id': FLAGS.rescue_image_id,
                         'kernel_id': FLAGS.rescue_kernel_id,
                         'ramdisk_id': FLAGS.rescue_ramdisk_id}
        self._create_image(context, instance, xml, '.rescue', rescue_images)
        self._create_new_domain(xml)

        def _wait_for_rescue():
            """Called at an interval until the VM is running again."""
            instance_name = instance['name']

            try:
                state = self.get_info(instance_name)['state']
            except exception.NotFound:
                msg = _("During reboot, %s disappeared.") % instance_name
                LOG.error(msg)
                raise utils.LoopingCallDone

            if state == power_state.RUNNING:
                msg = _("Instance %s rescued successfully.") % instance_name
                LOG.info(msg)
                raise utils.LoopingCallDone

        timer = utils.LoopingCall(_wait_for_rescue)
        return timer.start(interval=0.5, now=True)

    @exception.wrap_exception()
    def unrescue(self, instance, network_info):
        """Reboot the VM which is being rescued back into primary images.

        Because reboot destroys and re-creates instances, unresue should
        simply call reboot.

        """
        self.reboot(instance, network_info)

    @exception.wrap_exception()
    def poll_rescued_instances(self, timeout):
        pass

    # NOTE(ilyaalekseyev): Implementation like in multinics
    # for xenapi(tr3buchet)
    @exception.wrap_exception()
    def spawn(self, context, instance,
              network_info=None, block_device_info=None):
        xml = self.to_xml(instance, False, network_info=network_info,
                          block_device_info=block_device_info)
        self.firewall_driver.setup_basic_filtering(instance, network_info)
        self.firewall_driver.prepare_instance_filter(instance, network_info)
<<<<<<< HEAD
        self._create_image(context, instance, xml, network_info=network_info,
                           block_device_info=block_device_info)
=======

        # This is where things actually get built.
        self._create_image(instance, xml, network_info=network_info,
                           block_device_mapping=block_device_mapping)
>>>>>>> b776f19c
        domain = self._create_new_domain(xml)
        LOG.debug(_("instance %s: is running"), instance['name'])
        self.firewall_driver.apply_instance_filter(instance)

        def _wait_for_boot():
            """Called at an interval until the VM is running."""
            instance_name = instance['name']

            try:
                state = self.get_info(instance_name)['state']
            except exception.NotFound:
                msg = _("During reboot, %s disappeared.") % instance_name
                LOG.error(msg)
                raise utils.LoopingCallDone

            if state == power_state.RUNNING:
                msg = _("Instance %s spawned successfully.") % instance_name
                LOG.info(msg)
                raise utils.LoopingCallDone

        timer = utils.LoopingCall(_wait_for_boot)
        return timer.start(interval=0.5, now=True)

    def _flush_xen_console(self, virsh_output):
        LOG.info(_('virsh said: %r'), virsh_output)
        virsh_output = virsh_output[0].strip()

        if virsh_output.startswith('/dev/'):
            LOG.info(_("cool, it's a device"))
            out, err = utils.execute('dd',
                                     "if=%s" % virsh_output,
                                     'iflag=nonblock',
                                     run_as_root=True,
                                     check_exit_code=False)
            return out
        else:
            return ''

    def _append_to_file(self, data, fpath):
        LOG.info(_('data: %(data)r, fpath: %(fpath)r') % locals())
        fp = open(fpath, 'a+')
        fp.write(data)
        return fpath

    def _dump_file(self, fpath):
        fp = open(fpath, 'r+')
        contents = fp.read()
        LOG.info(_('Contents of file %(fpath)s: %(contents)r') % locals())
        return contents

    @exception.wrap_exception()
    def get_console_output(self, instance):
        console_log = os.path.join(FLAGS.instances_path, instance['name'],
                                   'console.log')

        utils.execute('chown', os.getuid(), console_log, run_as_root=True)

        if FLAGS.libvirt_type == 'xen':
            # Xen is special
            virsh_output = utils.execute('virsh', 'ttyconsole',
                                         instance['name'])
            data = self._flush_xen_console(virsh_output)
            fpath = self._append_to_file(data, console_log)
        elif FLAGS.libvirt_type == 'lxc':
            # LXC is also special
            LOG.info(_("Unable to read LXC console"))
        else:
            fpath = console_log

        return self._dump_file(fpath)

    @exception.wrap_exception()
    def get_ajax_console(self, instance):
        def get_open_port():
            start_port, end_port = FLAGS.ajaxterm_portrange.split("-")
            for i in xrange(0, 100):  # don't loop forever
                port = random.randint(int(start_port), int(end_port))
                # netcat will exit with 0 only if the port is in use,
                # so a nonzero return value implies it is unused
                cmd = 'netcat', '0.0.0.0', port, '-w', '1'
                try:
                    stdout, stderr = utils.execute(*cmd, process_input='')
                except exception.ProcessExecutionError:
                    return port
            raise Exception(_('Unable to find an open port'))

        def get_pty_for_instance(instance_name):
            virt_dom = self._lookup_by_name(instance_name)
            xml = virt_dom.XMLDesc(0)
            dom = minidom.parseString(xml)

            for serial in dom.getElementsByTagName('serial'):
                if serial.getAttribute('type') == 'pty':
                    source = serial.getElementsByTagName('source')[0]
                    return source.getAttribute('path')

        port = get_open_port()
        token = str(uuid.uuid4())
        host = instance['host']

        ajaxterm_cmd = 'sudo socat - %s' \
                       % get_pty_for_instance(instance['name'])

        cmd = ['%s/tools/ajaxterm/ajaxterm.py' % utils.novadir(),
               '--command', ajaxterm_cmd, '-t', token, '-p', port]

        utils.execute(cmd)
        return {'token': token, 'host': host, 'port': port}

    def get_host_ip_addr(self):
        return FLAGS.my_ip

    @exception.wrap_exception()
    def get_vnc_console(self, instance):
        def get_vnc_port_for_instance(instance_name):
            virt_dom = self._lookup_by_name(instance_name)
            xml = virt_dom.XMLDesc(0)
            # TODO: use etree instead of minidom
            dom = minidom.parseString(xml)

            for graphic in dom.getElementsByTagName('graphics'):
                if graphic.getAttribute('type') == 'vnc':
                    return graphic.getAttribute('port')

        port = get_vnc_port_for_instance(instance['name'])
        token = str(uuid.uuid4())
        host = instance['host']

        return {'token': token, 'host': host, 'port': port}

    @staticmethod
    def _cache_image(fn, target, fname, cow=False, *args, **kwargs):
        """Wrapper for a method that creates an image that caches the image.

        This wrapper will save the image into a common store and create a
        copy for use by the hypervisor.

        The underlying method should specify a kwarg of target representing
        where the image will be saved.

        fname is used as the filename of the base image.  The filename needs
        to be unique to a given image.

        If cow is True, it will make a CoW image instead of a copy.
        """
        if not os.path.exists(target):
            base_dir = os.path.join(FLAGS.instances_path, '_base')
            if not os.path.exists(base_dir):
                os.mkdir(base_dir)
            base = os.path.join(base_dir, fname)

            @utils.synchronized(fname)
            def call_if_not_exists(base, fn, *args, **kwargs):
                if not os.path.exists(base):
                    fn(target=base, *args, **kwargs)

            call_if_not_exists(base, fn, *args, **kwargs)

            if cow:
                utils.execute('qemu-img', 'create', '-f', 'qcow2', '-o',
                              'cluster_size=2M,backing_file=%s' % base,
                              target)
            else:
                utils.execute('cp', base, target)

    def _fetch_image(self, context, target, image_id, user_id, project_id,
                     size=None):
        """Grab image and optionally attempt to resize it"""
        images.fetch(context, image_id, target, user_id, project_id)
        if size:
            disk.extend(target, size)

    def _create_local(self, target, local_size, prefix='G', fs_format=None):
        """Create a blank image of specified size"""

        if not fs_format:
            fs_format = FLAGS.default_local_format

        utils.execute('truncate', target, '-s', "%d%c" % (local_size, prefix))
        if fs_format:
            utils.execute('mkfs', '-t', fs_format, target)

    def _create_swap(self, target, swap_gb):
        """Create a swap file of specified size"""
        self._create_local(target, swap_gb)
        utils.execute('mkswap', target)

<<<<<<< HEAD
    def _create_image(self, context, inst, libvirt_xml, suffix='',
                      disk_images=None, network_info=None,
                      block_device_info=None):
=======

>>>>>>> b776f19c
        if not suffix:
            suffix = ''

        # syntactic nicety
        def basepath(fname='', suffix=suffix):
            return os.path.join(FLAGS.instances_path,
                                inst['name'],
                                fname + suffix)

        # ensure directories exist and are writable
        utils.execute('mkdir', '-p', basepath(suffix=''))

        LOG.info(_('instance %s: Creating image'), inst['name'])
        f = open(basepath('libvirt.xml'), 'w')
        f.write(libvirt_xml)
        f.close()

        if FLAGS.libvirt_type == 'lxc':
            container_dir = '%s/rootfs' % basepath(suffix='')
            utils.execute('mkdir', '-p', container_dir)

        # NOTE(vish): No need add the suffix to console.log
        os.close(os.open(basepath('console.log', ''),
                         os.O_CREAT | os.O_WRONLY, 0660))

        if not disk_images:
            disk_images = {'image_id': inst['image_ref'],
                           'kernel_id': inst['kernel_id'],
                           'ramdisk_id': inst['ramdisk_id']}

        if disk_images['kernel_id']:
            fname = '%08x' % int(disk_images['kernel_id'])
            self._cache_image(fn=self._fetch_image,
                              context=context,
                              target=basepath('kernel'),
                              fname=fname,
                              image_id=disk_images['kernel_id'],
                              user_id=inst['user_id'],
                              project_id=inst['project_id'])
            if disk_images['ramdisk_id']:
                fname = '%08x' % int(disk_images['ramdisk_id'])
                self._cache_image(fn=self._fetch_image,
                                  context=context,
                                  target=basepath('ramdisk'),
                                  fname=fname,
                                  image_id=disk_images['ramdisk_id'],
                                  user_id=inst['user_id'],
                                  project_id=inst['project_id'])

        root_fname = hashlib.sha1(disk_images['image_id']).hexdigest()
        size = FLAGS.minimum_root_size

        inst_type_id = inst['instance_type_id']
        inst_type = instance_types.get_instance_type(inst_type_id)
        if inst_type['name'] == 'm1.tiny' or suffix == '.rescue':
            size = None
            root_fname += "_sm"

        if not self._volume_in_mapping(self.default_root_device,
                                       block_device_info):
            self._cache_image(fn=self._fetch_image,
                              context=context,
                              target=basepath('disk'),
                              fname=root_fname,
                              cow=FLAGS.use_cow_images,
                              image_id=disk_images['image_id'],
                              user_id=inst['user_id'],
                              project_id=inst['project_id'],
                              size=size)

        local_gb = inst['local_gb']
        if local_gb and not self._volume_in_mapping(
            self.default_local_device, block_device_info):
            self._cache_image(fn=self._create_local,
                              target=basepath('disk.local'),
                              fname="local_%s" % local_gb,
                              cow=FLAGS.use_cow_images,
<<<<<<< HEAD
                              local_gb=local_gb)

        for eph in driver.block_device_info_get_ephemerals(block_device_info):
            self._cache_image(fn=self._create_local,
                              target=basepath(_get_eph_disk(eph)),
                              fname="local_%s" % eph['size'],
                              cow=FLAGS.use_cow_images,
                              local_gb=eph['size'])

        swap_gb = 0

        swap = driver.block_device_info_get_swap(block_device_info)
        if driver.swap_is_usable(swap):
            swap_gb = swap['swap_size']
        elif (inst_type['swap'] > 0 and
              not self._volume_in_mapping(self.default_swap_device,
                                          block_device_info)):
            swap_gb = inst_type['swap']

        if swap_gb > 0:
            self._cache_image(fn=self._create_swap,
                              target=basepath('disk.swap'),
                              fname="swap_%s" % swap_gb,
                              cow=FLAGS.use_cow_images,
                              swap_gb=swap_gb)
=======
                              local_size=inst_type['local_gb'])
>>>>>>> b776f19c

        # For now, we assume that if we're not using a kernel, we're using a
        # partitioned disk image where the target partition is the first
        # partition
        target_partition = None
        if not inst['kernel_id']:
            target_partition = "1"

        config_drive_id = inst.get('config_drive_id')
        config_drive = inst.get('config_drive')

        if any((FLAGS.libvirt_type == 'lxc', config_drive, config_drive_id)):
            target_partition = None

        if config_drive_id:
            fname = '%08x' % int(config_drive_id)
            self._cache_image(fn=self._fetch_image,
                              target=basepath('disk.config'),
                              fname=fname,
                              image_id=config_drive_id,
                              user=user,
                              project=project)
        elif config_drive:
            self._create_local(basepath('disk.config'), 64, prefix="M",
                               fs_format='msdos')  # 64MB

        if inst['key_data']:
            key = str(inst['key_data'])
        else:
            key = None
        net = None

        nets = []
        ifc_template = open(FLAGS.injected_network_template).read()
        ifc_num = -1
        have_injected_networks = False
        admin_context = nova_context.get_admin_context()
        for (network_ref, mapping) in network_info:
            ifc_num += 1

            if not network_ref['injected']:
                continue

            have_injected_networks = True
            address = mapping['ips'][0]['ip']
            netmask = mapping['ips'][0]['netmask']
            address_v6 = None
            gateway_v6 = None
            netmask_v6 = None
            if FLAGS.use_ipv6:
                address_v6 = mapping['ip6s'][0]['ip']
                netmask_v6 = mapping['ip6s'][0]['netmask']
                gateway_v6 = mapping['gateway6']
            net_info = {'name': 'eth%d' % ifc_num,
                   'address': address,
                   'netmask': netmask,
                   'gateway': mapping['gateway'],
                   'broadcast': mapping['broadcast'],
                   'dns': ' '.join(mapping['dns']),
                   'address_v6': address_v6,
                   'gateway6': gateway_v6,
                   'netmask_v6': netmask_v6}
            nets.append(net_info)

        if have_injected_networks:
            net = str(Template(ifc_template,
                               searchList=[{'interfaces': nets,
                                            'use_ipv6': FLAGS.use_ipv6}]))

        metadata = inst.get('metadata')
        if any((key, net, metadata)):
            inst_name = inst['name']

            if config_drive:  # Should be True or None by now.
                injection_path = basepath('disk.config')
                img_id = 'config-drive'
                tune2fs = False
            else:
                injection_path = basepath('disk')
                img_id = inst.image_ref
                tune2fs = True

            for injection in ('metadata', 'key', 'net'):
                if locals()[injection]:
                    LOG.info(_('instance %(inst_name)s: injecting '
                               '%(injection)s into image %(img_id)s' 
                               % locals()))
            try:
                disk.inject_data(injection_path, key, net, metadata,
                                 partition=target_partition,
                                 nbd=FLAGS.use_cow_images,
                                 tune2fs=tune2fs)

                if FLAGS.libvirt_type == 'lxc':
                    disk.setup_container(basepath('disk'),
                                        container_dir=container_dir,
                                        nbd=FLAGS.use_cow_images)
            except Exception as e:
                # This could be a windows image, or a vmdk format disk
                LOG.warn(_('instance %(inst_name)s: ignoring error injecting'
                        ' data into image %(img_id)s (%(e)s)') % locals())

        if FLAGS.libvirt_type == 'uml':
            utils.execute('chown', 'root', basepath('disk'), run_as_root=True)

    if FLAGS.libvirt_type == 'uml':
        _disk_prefix = 'ubd'
    elif FLAGS.libvirt_type == 'xen':
        _disk_prefix = 'sd'
    elif FLAGS.libvirt_type == 'lxc':
        _disk_prefix = ''
    else:
        _disk_prefix = 'vd'

    default_root_device = _disk_prefix + 'a'
    default_local_device = _disk_prefix + 'b'
    default_swap_device = _disk_prefix + 'c'

    def _volume_in_mapping(self, mount_device, block_device_info):
        block_device_list = [block_device.strip_dev(vol['mount_device'])
                             for vol in
                             driver.block_device_info_get_mapping(
                                 block_device_info)]
        swap = driver.block_device_info_get_swap(block_device_info)
        if driver.swap_is_usable(swap):
            block_device_list.append(
                block_device.strip_dev(swap['device_name']))
        block_device_list += [block_device.strip_dev(ephemeral['device_name'])
                              for ephemeral in
                              driver.block_device_info_get_ephemerals(
                                  block_device_info)]

        LOG.debug(_("block_device_list %s"), block_device_list)
        return block_device.strip_dev(mount_device) in block_device_list

    def _get_volume_device_info(self, device_path):
        if device_path.startswith('/dev/'):
            return ('block', None, None)
        elif ':' in device_path:
            (protocol, name) = device_path.split(':')
            return ('network', protocol, name)
        else:
            raise exception.InvalidDevicePath(path=device_path)

    def _prepare_xml_info(self, instance, rescue=False, network_info=None,
                          block_device_info=None):
        block_device_mapping = driver.block_device_info_get_mapping(
            block_device_info)
        # TODO(adiantum) remove network_info creation code
        # when multinics will be completed
        if not network_info:
            network_info = netutils.get_network_info(instance)

        nics = []
        for (network, mapping) in network_info:
            nics.append(self.vif_driver.plug(instance, network, mapping))
        # FIXME(vish): stick this in db
        inst_type_id = instance['instance_type_id']
        inst_type = instance_types.get_instance_type(inst_type_id)

        if FLAGS.use_cow_images:
            driver_type = 'qcow2'
        else:
            driver_type = 'raw'

        for vol in block_device_mapping:
            vol['mount_device'] = block_device.strip_dev(vol['mount_device'])
            (vol['type'], vol['protocol'], vol['name']) = \
                self._get_volume_device_info(vol['device_path'])

        ebs_root = self._volume_in_mapping(self.default_root_device,
                                           block_device_info)

        local_device = False
        if not (self._volume_in_mapping(self.default_local_device,
                                        block_device_info) or
                0 in [eph['num'] for eph in
                      driver.block_device_info_get_ephemerals(
                          block_device_info)]):
            if instance['local_gb'] > 0:
                local_device = self.default_local_device

        ephemerals = []
        for eph in driver.block_device_info_get_ephemerals(block_device_info):
            ephemerals.append({'device_path': _get_eph_disk(eph),
                               'device': block_device.strip_dev(
                                   eph['device_name'])})

        xml_info = {'type': FLAGS.libvirt_type,
                    'name': instance['name'],
                    'basepath': os.path.join(FLAGS.instances_path,
                                             instance['name']),
                    'memory_kb': inst_type['memory_mb'] * 1024,
                    'vcpus': inst_type['vcpus'],
                    'rescue': rescue,
                    'disk_prefix': self._disk_prefix,
                    'driver_type': driver_type,
                    'vif_type': FLAGS.libvirt_vif_type,
                    'nics': nics,
                    'ebs_root': ebs_root,
                    'local_device': local_device,
                    'volumes': block_device_mapping,
                    'ephemerals': ephemerals}

        root_device_name = driver.block_device_info_get_root(block_device_info)
        if root_device_name:
            xml_info['root_device'] = block_device.strip_dev(root_device_name)
            xml_info['root_device_name'] = root_device_name
        else:
            # NOTE(yamahata):
            # for nova.api.ec2.cloud.CloudController.get_metadata()
            xml_info['root_device'] = self.default_root_device
            db.instance_update(
                nova_context.get_admin_context(), instance['id'],
                {'root_device_name': '/dev/' + self.default_root_device})

        swap = driver.block_device_info_get_swap(block_device_info)
        if driver.swap_is_usable(swap):
            xml_info['swap_device'] = block_device.strip_dev(
                swap['device_name'])
        elif (inst_type['swap'] > 0 and
              not self._volume_in_mapping(self.default_swap_device,
                                          block_device_info)):
            xml_info['swap_device'] = self.default_swap_device


        config_drive = False
        if instance.get('config_drive') or instance.get('config_drive_id'):
            xml_info['config_drive'] = xml_info['basepath'] + "/disk.config"

        if FLAGS.vnc_enabled and FLAGS.libvirt_type not in ('lxc', 'uml'):
            xml_info['vncserver_host'] = FLAGS.vncserver_host
            xml_info['vnc_keymap'] = FLAGS.vnc_keymap
        if not rescue:
            if instance['kernel_id']:
                xml_info['kernel'] = xml_info['basepath'] + "/kernel"

            if instance['ramdisk_id']:
                xml_info['ramdisk'] = xml_info['basepath'] + "/ramdisk"

            xml_info['disk'] = xml_info['basepath'] + "/disk"
        return xml_info

    def to_xml(self, instance, rescue=False, network_info=None,
               block_device_info=None):
        # TODO(termie): cache?
        LOG.debug(_('instance %s: starting toXML method'), instance['name'])
        xml_info = self._prepare_xml_info(instance, rescue, network_info,
                                          block_device_info)
        xml = str(Template(self.libvirt_xml, searchList=[xml_info]))
        LOG.debug(_('instance %s: finished toXML method'), instance['name'])
        return xml

    def _lookup_by_name(self, instance_name):
        """Retrieve libvirt domain object given an instance name.

        All libvirt error handling should be handled in this method and
        relevant nova exceptions should be raised in response.

        """
        try:
            return self._conn.lookupByName(instance_name)
        except libvirt.libvirtError as ex:
            error_code = ex.get_error_code()
            if error_code == libvirt.VIR_ERR_NO_DOMAIN:
                raise exception.InstanceNotFound(instance_id=instance_name)

            msg = _("Error from libvirt while looking up %(instance_name)s: "
                    "[Error Code %(error_code)s] %(ex)s") % locals()
            raise exception.Error(msg)

    def get_info(self, instance_name):
        """Retrieve information from libvirt for a specific instance name.

        If a libvirt error is encountered during lookup, we might raise a
        NotFound exception or Error exception depending on how severe the
        libvirt error is.

        """
        virt_dom = self._lookup_by_name(instance_name)
        (state, max_mem, mem, num_cpu, cpu_time) = virt_dom.info()
        return {'state': state,
                'max_mem': max_mem,
                'mem': mem,
                'num_cpu': num_cpu,
                'cpu_time': cpu_time}

    def _create_new_domain(self, xml, persistent=True, launch_flags=0):
        # NOTE(justinsb): libvirt has two types of domain:
        # * a transient domain disappears when the guest is shutdown
        # or the host is rebooted.
        # * a permanent domain is not automatically deleted
        # NOTE(justinsb): Even for ephemeral instances, transient seems risky

        if persistent:
            # To create a persistent domain, first define it, then launch it.
            domain = self._conn.defineXML(xml)

            domain.createWithFlags(launch_flags)
        else:
            # createXML call creates a transient domain
            domain = self._conn.createXML(xml, launch_flags)

        return domain

    def get_diagnostics(self, instance_name):
        raise exception.ApiError(_("diagnostics are not supported "
                                   "for libvirt"))

    def get_disks(self, instance_name):
        """
        Note that this function takes an instance name.

        Returns a list of all block devices for this domain.
        """
        domain = self._lookup_by_name(instance_name)
        # TODO(devcamcar): Replace libxml2 with etree.
        xml = domain.XMLDesc(0)
        doc = None

        try:
            doc = libxml2.parseDoc(xml)
        except Exception:
            return []

        ctx = doc.xpathNewContext()
        disks = []

        try:
            ret = ctx.xpathEval('/domain/devices/disk')

            for node in ret:
                devdst = None

                for child in node.children:
                    if child.name == 'target':
                        devdst = child.prop('dev')

                if devdst is None:
                    continue

                disks.append(devdst)
        finally:
            if ctx is not None:
                ctx.xpathFreeContext()
            if doc is not None:
                doc.freeDoc()

        return disks

    def get_interfaces(self, instance_name):
        """
        Note that this function takes an instance name.

        Returns a list of all network interfaces for this instance.
        """
        domain = self._lookup_by_name(instance_name)
        # TODO(devcamcar): Replace libxml2 with etree.
        xml = domain.XMLDesc(0)
        doc = None

        try:
            doc = libxml2.parseDoc(xml)
        except Exception:
            return []

        ctx = doc.xpathNewContext()
        interfaces = []

        try:
            ret = ctx.xpathEval('/domain/devices/interface')

            for node in ret:
                devdst = None

                for child in node.children:
                    if child.name == 'target':
                        devdst = child.prop('dev')

                if devdst is None:
                    continue

                interfaces.append(devdst)
        finally:
            if ctx is not None:
                ctx.xpathFreeContext()
            if doc is not None:
                doc.freeDoc()

        return interfaces

    def get_vcpu_total(self):
        """Get vcpu number of physical computer.

        :returns: the number of cpu core.

        """

        # On certain platforms, this will raise a NotImplementedError.
        try:
            return multiprocessing.cpu_count()
        except NotImplementedError:
            LOG.warn(_("Cannot get the number of cpu, because this "
                       "function is not implemented for this platform. "
                       "This error can be safely ignored for now."))
            return 0

    def get_memory_mb_total(self):
        """Get the total memory size(MB) of physical computer.

        :returns: the total amount of memory(MB).

        """

        if sys.platform.upper() != 'LINUX2':
            return 0

        meminfo = open('/proc/meminfo').read().split()
        idx = meminfo.index('MemTotal:')
        # transforming kb to mb.
        return int(meminfo[idx + 1]) / 1024

    def get_local_gb_total(self):
        """Get the total hdd size(GB) of physical computer.

        :returns:
            The total amount of HDD(GB).
            Note that this value shows a partition where
            NOVA-INST-DIR/instances mounts.

        """

        hddinfo = os.statvfs(FLAGS.instances_path)
        return hddinfo.f_frsize * hddinfo.f_blocks / 1024 / 1024 / 1024

    def get_vcpu_used(self):
        """ Get vcpu usage number of physical computer.

        :returns: The total number of vcpu that currently used.

        """

        total = 0
        for dom_id in self._conn.listDomainsID():
            dom = self._conn.lookupByID(dom_id)
            total += len(dom.vcpus()[1])
        return total

    def get_memory_mb_used(self):
        """Get the free memory size(MB) of physical computer.

        :returns: the total usage of memory(MB).

        """

        if sys.platform.upper() != 'LINUX2':
            return 0

        m = open('/proc/meminfo').read().split()
        idx1 = m.index('MemFree:')
        idx2 = m.index('Buffers:')
        idx3 = m.index('Cached:')
        avail = (int(m[idx1 + 1]) + int(m[idx2 + 1]) + int(m[idx3 + 1])) / 1024
        return  self.get_memory_mb_total() - avail

    def get_local_gb_used(self):
        """Get the free hdd size(GB) of physical computer.

        :returns:
           The total usage of HDD(GB).
           Note that this value shows a partition where
           NOVA-INST-DIR/instances mounts.

        """

        hddinfo = os.statvfs(FLAGS.instances_path)
        avail = hddinfo.f_frsize * hddinfo.f_bavail / 1024 / 1024 / 1024
        return self.get_local_gb_total() - avail

    def get_hypervisor_type(self):
        """Get hypervisor type.

        :returns: hypervisor type (ex. qemu)

        """

        return self._conn.getType()

    def get_hypervisor_version(self):
        """Get hypervisor version.

        :returns: hypervisor version (ex. 12003)

        """

        # NOTE(justinsb): getVersion moved between libvirt versions
        # Trying to do be compatible with older versions is a lost cause
        # But ... we can at least give the user a nice message
        method = getattr(self._conn, 'getVersion', None)
        if method is None:
            raise exception.Error(_("libvirt version is too old"
                                    " (does not support getVersion)"))
            # NOTE(justinsb): If we wanted to get the version, we could:
            # method = getattr(libvirt, 'getVersion', None)
            # NOTE(justinsb): This would then rely on a proper version check

        return method()

    def get_cpu_info(self):
        """Get cpuinfo information.

        Obtains cpu feature from virConnect.getCapabilities,
        and returns as a json string.

        :return: see above description

        """

        xml = self._conn.getCapabilities()
        xml = libxml2.parseDoc(xml)
        nodes = xml.xpathEval('//host/cpu')
        if len(nodes) != 1:
            reason = _("'<cpu>' must be 1, but %d\n") % len(nodes)
            reason += xml.serialize()
            raise exception.InvalidCPUInfo(reason=reason)

        cpu_info = dict()

        arch_nodes = xml.xpathEval('//host/cpu/arch')
        if arch_nodes:
            cpu_info['arch'] = arch_nodes[0].getContent()

        model_nodes = xml.xpathEval('//host/cpu/model')
        if model_nodes:
            cpu_info['model'] = model_nodes[0].getContent()

        vendor_nodes = xml.xpathEval('//host/cpu/vendor')
        if vendor_nodes:
            cpu_info['vendor'] = vendor_nodes[0].getContent()

        topology_nodes = xml.xpathEval('//host/cpu/topology')
        topology = dict()
        if topology_nodes:
            topology_node = topology_nodes[0].get_properties()
            while topology_node:
                name = topology_node.get_name()
                topology[name] = topology_node.getContent()
                topology_node = topology_node.get_next()

            keys = ['cores', 'sockets', 'threads']
            tkeys = topology.keys()
            if set(tkeys) != set(keys):
                ks = ', '.join(keys)
                reason = _("topology (%(topology)s) must have %(ks)s")
                raise exception.InvalidCPUInfo(reason=reason % locals())

        feature_nodes = xml.xpathEval('//host/cpu/feature')
        features = list()
        for nodes in feature_nodes:
            features.append(nodes.get_properties().getContent())

        cpu_info['topology'] = topology
        cpu_info['features'] = features
        return utils.dumps(cpu_info)

    def block_stats(self, instance_name, disk):
        """
        Note that this function takes an instance name.
        """
        domain = self._lookup_by_name(instance_name)
        return domain.blockStats(disk)

    def interface_stats(self, instance_name, interface):
        """
        Note that this function takes an instance name.
        """
        domain = self._lookup_by_name(instance_name)
        return domain.interfaceStats(interface)

    def get_console_pool_info(self, console_type):
        #TODO(mdragon): console proxy should be implemented for libvirt,
        #               in case someone wants to use it with kvm or
        #               such. For now return fake data.
        return  {'address': '127.0.0.1',
                 'username': 'fakeuser',
                 'password': 'fakepassword'}

    def refresh_security_group_rules(self, security_group_id):
        self.firewall_driver.refresh_security_group_rules(security_group_id)

    def refresh_security_group_members(self, security_group_id):
        self.firewall_driver.refresh_security_group_members(security_group_id)

    def refresh_provider_fw_rules(self):
        self.firewall_driver.refresh_provider_fw_rules()

    def update_available_resource(self, ctxt, host):
        """Updates compute manager resource info on ComputeNode table.

        This method is called when nova-coompute launches, and
        whenever admin executes "nova-manage service update_resource".

        :param ctxt: security context
        :param host: hostname that compute manager is currently running

        """

        try:
            service_ref = db.service_get_all_compute_by_host(ctxt, host)[0]
        except exception.NotFound:
            raise exception.ComputeServiceUnavailable(host=host)

        # Updating host information
        dic = {'vcpus': self.get_vcpu_total(),
               'memory_mb': self.get_memory_mb_total(),
               'local_gb': self.get_local_gb_total(),
               'vcpus_used': self.get_vcpu_used(),
               'memory_mb_used': self.get_memory_mb_used(),
               'local_gb_used': self.get_local_gb_used(),
               'hypervisor_type': self.get_hypervisor_type(),
               'hypervisor_version': self.get_hypervisor_version(),
               'cpu_info': self.get_cpu_info()}

        compute_node_ref = service_ref['compute_node']
        if not compute_node_ref:
            LOG.info(_('Compute_service record created for %s ') % host)
            dic['service_id'] = service_ref['id']
            db.compute_node_create(ctxt, dic)
        else:
            LOG.info(_('Compute_service record updated for %s ') % host)
            db.compute_node_update(ctxt, compute_node_ref[0]['id'], dic)

    def compare_cpu(self, cpu_info):
        """Checks the host cpu is compatible to a cpu given by xml.

        "xml" must be a part of libvirt.openReadonly().getCapabilities().
        return values follows by virCPUCompareResult.
        if 0 > return value, do live migration.
        'http://libvirt.org/html/libvirt-libvirt.html#virCPUCompareResult'

        :param cpu_info: json string that shows cpu feature(see get_cpu_info())
        :returns:
            None. if given cpu info is not compatible to this server,
            raise exception.

        """

        LOG.info(_('Instance launched has CPU info:\n%s') % cpu_info)
        dic = utils.loads(cpu_info)
        xml = str(Template(self.cpuinfo_xml, searchList=dic))
        LOG.info(_('to xml...\n:%s ' % xml))

        u = "http://libvirt.org/html/libvirt-libvirt.html#virCPUCompareResult"
        m = _("CPU doesn't have compatibility.\n\n%(ret)s\n\nRefer to %(u)s")
        # unknown character exists in xml, then libvirt complains
        try:
            ret = self._conn.compareCPU(xml, 0)
        except libvirt.libvirtError, e:
            ret = e.message
            LOG.error(m % locals())
            raise

        if ret <= 0:
            raise exception.InvalidCPUInfo(reason=m % locals())

        return

    def ensure_filtering_rules_for_instance(self, instance_ref,
                                            time=None):
        """Setting up filtering rules and waiting for its completion.

        To migrate an instance, filtering rules to hypervisors
        and firewalls are inevitable on destination host.
        ( Waiting only for filterling rules to hypervisor,
        since filtering rules to firewall rules can be set faster).

        Concretely, the below method must be called.
        - setup_basic_filtering (for nova-basic, etc.)
        - prepare_instance_filter(for nova-instance-instance-xxx, etc.)

        to_xml may have to be called since it defines PROJNET, PROJMASK.
        but libvirt migrates those value through migrateToURI(),
        so , no need to be called.

        Don't use thread for this method since migration should
        not be started when setting-up filtering rules operations
        are not completed.

        :params instance_ref: nova.db.sqlalchemy.models.Instance object

        """

        if not time:
            time = greenthread

        # If any instances never launch at destination host,
        # basic-filtering must be set here.
        self.firewall_driver.setup_basic_filtering(instance_ref)
        # setting up n)ova-instance-instance-xx mainly.
        self.firewall_driver.prepare_instance_filter(instance_ref)

        # wait for completion
        timeout_count = range(FLAGS.live_migration_retry_count)
        while timeout_count:
            if self.firewall_driver.instance_filter_exists(instance_ref):
                break
            timeout_count.pop()
            if len(timeout_count) == 0:
                msg = _('Timeout migrating for %s. nwfilter not found.')
                raise exception.Error(msg % instance_ref.name)
            time.sleep(1)

    def live_migration(self, ctxt, instance_ref, dest,
                       post_method, recover_method):
        """Spawning live_migration operation for distributing high-load.

        :params ctxt: security context
        :params instance_ref:
            nova.db.sqlalchemy.models.Instance object
            instance object that is migrated.
        :params dest: destination host
        :params post_method:
            post operation method.
            expected nova.compute.manager.post_live_migration.
        :params recover_method:
            recovery method when any exception occurs.
            expected nova.compute.manager.recover_live_migration.

        """

        greenthread.spawn(self._live_migration, ctxt, instance_ref, dest,
                          post_method, recover_method)

    def _live_migration(self, ctxt, instance_ref, dest,
                        post_method, recover_method):
        """Do live migration.

        :params ctxt: security context
        :params instance_ref:
            nova.db.sqlalchemy.models.Instance object
            instance object that is migrated.
        :params dest: destination host
        :params post_method:
            post operation method.
            expected nova.compute.manager.post_live_migration.
        :params recover_method:
            recovery method when any exception occurs.
            expected nova.compute.manager.recover_live_migration.

        """

        # Do live migration.
        try:
            flaglist = FLAGS.live_migration_flag.split(',')
            flagvals = [getattr(libvirt, x.strip()) for x in flaglist]
            logical_sum = reduce(lambda x, y: x | y, flagvals)

            if self.read_only:
                tmpconn = self._connect(self.libvirt_uri, False)
                dom = tmpconn.lookupByName(instance_ref.name)
                dom.migrateToURI(FLAGS.live_migration_uri % dest,
                                 logical_sum,
                                 None,
                                 FLAGS.live_migration_bandwidth)
                tmpconn.close()
            else:
                dom = self._conn.lookupByName(instance_ref.name)
                dom.migrateToURI(FLAGS.live_migration_uri % dest,
                                 logical_sum,
                                 None,
                                 FLAGS.live_migration_bandwidth)

        except Exception:
            recover_method(ctxt, instance_ref, dest=dest)
            raise

        # Waiting for completion of live_migration.
        timer = utils.LoopingCall(f=None)

        def wait_for_live_migration():
            """waiting for live migration completion"""
            try:
                self.get_info(instance_ref.name)['state']
            except exception.NotFound:
                timer.stop()
                post_method(ctxt, instance_ref, dest)

        timer.f = wait_for_live_migration
        timer.start(interval=0.5, now=True)

    def unfilter_instance(self, instance_ref, network_info):
        """See comments of same method in firewall_driver."""
        self.firewall_driver.unfilter_instance(instance_ref,
                                               network_info=network_info)

    def update_host_status(self):
        """See xenapi_conn.py implementation."""
        pass

    def get_host_stats(self, refresh=False):
        """See xenapi_conn.py implementation."""
        pass

    def host_power_action(self, host, action):
        """Reboots, shuts down or powers up the host."""
        pass

    def set_host_enabled(self, host, enabled):
        """Sets the specified host's ability to accept new instances."""
        pass<|MERGE_RESOLUTION|>--- conflicted
+++ resolved
@@ -121,18 +121,11 @@
                     'Define live migration behavior')
 flags.DEFINE_string('qemu_img', 'qemu-img',
                     'binary to use for qemu-img commands')
-<<<<<<< HEAD
 flags.DEFINE_string('libvirt_vif_type', 'bridge',
                     'Type of VIF to create.')
 flags.DEFINE_string('libvirt_vif_driver',
                     'nova.virt.libvirt.vif.LibvirtBridgeDriver',
                     'The libvirt VIF driver to configure the VIFs.')
-=======
-flags.DEFINE_bool('start_guests_on_host_boot', False,
-                  'Whether to restart guests when the host reboots')
-flags.DEFINE_string('default_local_format', None,
-                    'Default filesystem format for local drives')
->>>>>>> b776f19c
 
 
 def get_connection(read_only):
@@ -587,15 +580,9 @@
                           block_device_info=block_device_info)
         self.firewall_driver.setup_basic_filtering(instance, network_info)
         self.firewall_driver.prepare_instance_filter(instance, network_info)
-<<<<<<< HEAD
         self._create_image(context, instance, xml, network_info=network_info,
                            block_device_info=block_device_info)
-=======
-
-        # This is where things actually get built.
-        self._create_image(instance, xml, network_info=network_info,
-                           block_device_mapping=block_device_mapping)
->>>>>>> b776f19c
+
         domain = self._create_new_domain(xml)
         LOG.debug(_("instance %s: is running"), instance['name'])
         self.firewall_driver.apply_instance_filter(instance)
@@ -783,13 +770,9 @@
         self._create_local(target, swap_gb)
         utils.execute('mkswap', target)
 
-<<<<<<< HEAD
     def _create_image(self, context, inst, libvirt_xml, suffix='',
                       disk_images=None, network_info=None,
                       block_device_info=None):
-=======
-
->>>>>>> b776f19c
         if not suffix:
             suffix = ''
 
@@ -867,15 +850,14 @@
                               target=basepath('disk.local'),
                               fname="local_%s" % local_gb,
                               cow=FLAGS.use_cow_images,
-<<<<<<< HEAD
-                              local_gb=local_gb)
+                              local_size=local_gb)
 
         for eph in driver.block_device_info_get_ephemerals(block_device_info):
             self._cache_image(fn=self._create_local,
                               target=basepath(_get_eph_disk(eph)),
                               fname="local_%s" % eph['size'],
                               cow=FLAGS.use_cow_images,
-                              local_gb=eph['size'])
+                              local_size=eph['size'])
 
         swap_gb = 0
 
@@ -893,9 +875,6 @@
                               fname="swap_%s" % swap_gb,
                               cow=FLAGS.use_cow_images,
                               swap_gb=swap_gb)
-=======
-                              local_size=inst_type['local_gb'])
->>>>>>> b776f19c
 
         # For now, we assume that if we're not using a kernel, we're using a
         # partitioned disk image where the target partition is the first
