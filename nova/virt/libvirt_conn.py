--- conflicted
+++ resolved
@@ -608,7 +608,6 @@
         subprocess.Popen(cmd, shell=True)
         return {'token': token, 'host': host, 'port': port}
 
-<<<<<<< HEAD
     @exception.wrap_exception
     def get_vnc_console(self, instance):
         def get_vnc_port_for_instance(instance_name):
@@ -627,13 +626,10 @@
 
         return {'token': token, 'host': host, 'port': port}
 
-    def _cache_image(self, fn, target, fname, cow=False, *args, **kwargs):
-=======
-    _image_sems = {}
+    _image_sems = {} # FIXME: why is this here? (anthony)
 
     @staticmethod
     def _cache_image(fn, target, fname, cow=False, *args, **kwargs):
->>>>>>> 4e179b4f
         """Wrapper for a method that creates an image that caches the image.
 
         This wrapper will save the image into a common store and create a
@@ -888,13 +884,8 @@
                     'driver_type': driver_type,
                     'nics': nics}
 
-<<<<<<< HEAD
         if FLAGS.vnc_enabled:
             xml_info['vnc_server_host'] = FLAGS.vnc_server_host
-        if ra_server:
-            xml_info['ra_server'] = ra_server + "/128"
-=======
->>>>>>> 4e179b4f
         if not rescue:
             if instance['kernel_id']:
                 xml_info['kernel'] = xml_info['basepath'] + "/kernel"
