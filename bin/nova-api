--- conflicted
+++ resolved
@@ -37,39 +37,15 @@
 
 
 from nova import flags
-<<<<<<< HEAD
-
-
-FLAGS = flags.FLAGS
-
-
-def main():
-    """Launch EC2 and OSAPI services."""
-    nova.utils.Bootstrapper.bootstrap_binary(sys.argv)
-    nova.utils.monkey_patch()
-    launcher = nova.service.Launcher()
-
-    for api in FLAGS.enabled_apis:
-        service = nova.service.WSGIService(api)
-        launcher.launch_service(service)
-
-    signal.signal(signal.SIGTERM, lambda *_: launcher.stop())
-
-    try:
-        launcher.wait()
-    except KeyboardInterrupt:
-        launcher.stop()
-
-=======
 from nova import log as logging
 from nova import service
 from nova import utils
->>>>>>> 2837a9f8
 
 if __name__ == '__main__':
     utils.default_flagfile()
     flags.FLAGS(sys.argv)
     logging.setup()
+    utils.monkey_patch()
     servers = []
     for api in flags.FLAGS.enabled_apis:
         servers.append(service.WSGIService(api))
