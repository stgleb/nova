# vim: tabstop=4 shiftwidth=4 softtabstop=4

# Copyright 2010 United States Government as represented by the
# Administrator of the National Aeronautics and Space Administration.
# All Rights Reserved.
#
#    Licensed under the Apache License, Version 2.0 (the "License"); you may
#    not use this file except in compliance with the License. You may obtain
#    a copy of the License at
#
#         http://www.apache.org/licenses/LICENSE-2.0
#
#    Unless required by applicable law or agreed to in writing, software
#    distributed under the License is distributed on an "AS IS" BASIS, WITHOUT
#    WARRANTIES OR CONDITIONS OF ANY KIND, either express or implied. See the
#    License for the specific language governing permissions and limitations
#    under the License.

import commands
import os
import random
import sys
import time

# If ../nova/__init__.py exists, add ../ to Python search path, so that
# it will override what happens to be installed in /usr/(local/)lib/python...
possible_topdir = os.path.normpath(os.path.join(os.path.abspath(sys.argv[0]),
                                   os.pardir,
                                   os.pardir))
if os.path.exists(os.path.join(possible_topdir, 'nova', '__init__.py')):
    sys.path.insert(0, possible_topdir)

from smoketests import flags
from smoketests import base

#Note that this test should run from
#public network (outside of private network segments)
#Please set EC2_URL correctly
#You should use admin account in this test

FLAGS = flags.FLAGS

TEST_PREFIX = 'test%s' % int(random.random() * 1000000)
TEST_BUCKET = '%s_bucket' % TEST_PREFIX
TEST_KEY = '%s_key' % TEST_PREFIX
TEST_KEY2 = '%s_key2' % TEST_PREFIX
TEST_DATA = {}


class InstanceTestsFromPublic(base.UserSmokeTestCase):
    def test_001_can_create_keypair(self):
        key = self.create_key_pair(self.conn, TEST_KEY)
        self.assertEqual(key.name, TEST_KEY)

    def test_002_security_group(self):
        security_group_name = "".join(random.choice("sdiuisudfsdcnpaqwertasd")
                                      for x in range(random.randint(4, 8)))
        group = self.conn.create_security_group(security_group_name,
                                               'test group')
        group.connection = self.conn
        group.authorize('tcp', 22, 22, '0.0.0.0/0')
        if FLAGS.use_ipv6:
            group.authorize('tcp', 22, 22, '::/0')

        reservation = self.conn.run_instances(FLAGS.test_image,
                                        key_name=TEST_KEY,
                                        security_groups=[security_group_name],
                                        instance_type='m1.tiny')
        self.data['security_group_name'] = security_group_name
        self.data['group'] = group
        self.data['instance_id'] = reservation.instances[0].id

    def test_003_instance_with_group_runs_within_60_seconds(self):
        reservations = self.conn.get_all_instances([self.data['instance_id']])
        instance = reservations[0].instances[0]
        # allow 60 seconds to exit pending with IP
        for x in xrange(60):
            instance.update()
            if instance.state == u'running':
                break
            time.sleep(1)
        else:
            self.fail('instance failed to start')
        ip = reservations[0].instances[0].private_dns_name
        self.failIf(ip == '0.0.0.0')
        self.data['private_ip'] = ip
        if FLAGS.use_ipv6:
            ipv6 = reservations[0].instances[0].dns_name_v6
            self.failIf(ipv6 is None)
            self.data['ip_v6'] = ipv6

    def test_004_can_ssh_to_ipv6(self):
        if FLAGS.use_ipv6:
            for x in xrange(20):
                try:
                    conn = self.connect_ssh(
                                        self.data['ip_v6'], TEST_KEY)
                    conn.close()
                except Exception as ex:
                    print ex
                    time.sleep(1)
                else:
                    break
            else:
                self.fail('could not ssh to instance')

    def test_012_can_create_instance_with_keypair(self):
        if 'instance_id' in self.data:
            self.conn.terminate_instances([self.data['instance_id']])
        reservation = self.conn.run_instances(FLAGS.test_image,
                                              key_name=TEST_KEY,
                                              instance_type='m1.tiny')
        self.assertEqual(len(reservation.instances), 1)
        self.data['instance_id'] = reservation.instances[0].id

    def test_013_instance_runs_within_60_seconds(self):
        reservations = self.conn.get_all_instances([self.data['instance_id']])
        instance = reservations[0].instances[0]
        # allow 60 seconds to exit pending with IP
        for x in xrange(60):
            instance.update()
            if instance.state == u'running':
                break
            time.sleep(1)
        else:
            self.fail('instance failed to start')
        ip = reservations[0].instances[0].private_dns_name
        self.failIf(ip == '0.0.0.0')
        self.data['private_ip'] = ip
        if FLAGS.use_ipv6:
            ipv6 = reservations[0].instances[0].dns_name_v6
            self.failIf(ipv6 is None)
            self.data['ip_v6'] = ipv6

    def test_014_can_not_ping_private_ip(self):
        for x in xrange(4):
            # ping waits for 1 second
            status, output = commands.getstatusoutput(
                'ping -c1 %s' % self.data['private_ip'])
            if status == 0:
                self.fail('can ping private ip from public network')
            if FLAGS.use_ipv6:
                status, output = commands.getstatusoutput(
                    'ping6 -c1 %s' % self.data['ip_v6'])
                if status == 0:
                    self.fail('can ping ipv6 from public network')
        else:
            pass

    def test_015_can_not_ssh_to_private_ip(self):
        for x in xrange(1):
            try:
                conn = self.connect_ssh(self.data['private_ip'], TEST_KEY)
                conn.close()
            except Exception:
                time.sleep(1)
            else:
                self.fail('can ssh for ipv4 address from public network')

        if FLAGS.use_ipv6:
            for x in xrange(1):
                try:
                    conn = self.connect_ssh(
                                        self.data['ip_v6'], TEST_KEY)
                    conn.close()
                except Exception:
                    time.sleep(1)
                else:
                    self.fail('can ssh for ipv6 address from public network')

    def test_999_tearDown(self):
        self.delete_key_pair(self.conn, TEST_KEY)
        security_group_name = self.data['security_group_name']
        group = self.data['group']
        if group:
            group.revoke('tcp', 22, 22, '0.0.0.0/0')
            if FLAGS.use_ipv6:
                group.revoke('tcp', 22, 22, '::/0')
        self.conn.delete_security_group(security_group_name)
        if 'instance_id' in self.data:
<<<<<<< HEAD
            self.conn.terminate_instances([self.data['instance_id']])

if __name__ == "__main__":
    suites = {'instance': unittest.makeSuite(InstanceTestsFromPublic)}
    sys.exit(not base.run_tests(suites))
=======
            self.conn.terminate_instances([self.data['instance_id']])
>>>>>>> ccbc8f64
<|MERGE_RESOLUTION|>--- conflicted
+++ resolved
@@ -178,12 +178,4 @@
                 group.revoke('tcp', 22, 22, '::/0')
         self.conn.delete_security_group(security_group_name)
         if 'instance_id' in self.data:
-<<<<<<< HEAD
-            self.conn.terminate_instances([self.data['instance_id']])
-
-if __name__ == "__main__":
-    suites = {'instance': unittest.makeSuite(InstanceTestsFromPublic)}
-    sys.exit(not base.run_tests(suites))
-=======
-            self.conn.terminate_instances([self.data['instance_id']])
->>>>>>> ccbc8f64
+            self.conn.terminate_instances([self.data['instance_id']])